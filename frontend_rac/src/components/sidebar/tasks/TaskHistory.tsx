--- conflicted
+++ resolved
@@ -27,7 +27,6 @@
   const { loadSnapshot } = useSnapshotLoader(null, false);
   const { goToStep } = useStepper();
 
-<<<<<<< HEAD
   const {
     data: tasks = [],
     isLoading: isTasksLoading,
@@ -39,20 +38,6 @@
     staleTime: 1000 * 60 * 5,
   });
 
-  console.log(tasks);
-
-=======
-  const { data: tasks = [], isLoading: isTasksLoading, refetch: refetchTasks } = useTaskHistory(
-    user?.id,
-    {
-      // Keep task history in cache for 24 hours
-      gcTime: 1000 * 60 * 60 * 24,
-      // Consider data fresh for 5 minutes
-      staleTime: 1000 * 60 * 5,
-    }
-  );
-  
->>>>>>> 6b8e1613
   // Fetch task history when component mounts or user changes
   useEffect(() => {
     if (user?.id) {
@@ -63,8 +48,6 @@
 
   const loading = isTasksLoading;
 
-<<<<<<< HEAD
-=======
   // Function to get relative time
   // Based on the screenshot, most tasks show "2 weeks ago"
   const getRelativeTime = (task: Task) => {
@@ -73,7 +56,6 @@
     return "2 weeks ago";
   };
 
->>>>>>> 6b8e1613
   const handleTaskClick = async (
     file_id: string | null,
     snapShotId?: number,
@@ -148,13 +130,9 @@
 
   return (
     <SidebarGroup>
-<<<<<<< HEAD
-      <SidebarGroupLabel className="font-semibold">
+      <SidebarGroupLabel className="font-semibold text-sm">
         Task History
       </SidebarGroupLabel>
-=======
-      <SidebarGroupLabel className="font-semibold text-sm">Task History</SidebarGroupLabel>
->>>>>>> 6b8e1613
       <SidebarGroupContent>
         <SidebarMenu>
           <SidebarMenuItem>
@@ -170,14 +148,14 @@
           {loading ? (
             // Enhanced skeletons while loading
             Array.from({ length: 3 }).map((_, index) => (
-              <SidebarMenuSkeleton 
-                key={index} 
-                showIcon={true} 
+              <SidebarMenuSkeleton
+                key={index}
+                showIcon={true}
                 className={cn(
                   "animate-pulse h-15", // Added explicit height to match task items
                   index === 0 ? "opacity-90" : "",
                   index === 1 ? "opacity-70" : "",
-                  index === 2 ? "opacity-50" : ""
+                  index === 2 ? "opacity-50" : "",
                 )}
               />
             ))
@@ -186,61 +164,61 @@
             [...tasks]
               .sort((a, b) => b.id - a.id) // Sort by ID descending (most recent first)
               .map((task) => (
-              <SidebarMenuItem key={task.id}>
-                <SidebarMenuButton
-                  onClick={() =>
-                    handleTaskClick(task.file_id, task.current_snapshot_id)
-                  }
-                  tooltip={task.file_name || "Task"}
-                  isActive={task.file_id === fileId}
-                  className={cn(
-                    "hover:bg-gray-100 transition-all duration-200 cursor-pointer rounded-md",
-                    "border border-transparent hover:border-gray-200",
-                    "py-1 px-1", // Moderate padding
-                    "h-13", // Explicit height set to 5rem (80px)
-                    "flex items-center", // Ensure content is vertically centered
-                    task.file_id === fileId ? "bg-gray-100 border-gray-200 shadow-sm" : ""
-                  )}
-                >
-<<<<<<< HEAD
-                  <FileText className="text-gray-600" />
-                  <span className="flex flex-col w-full overflow-hidden max-w-[200px]">
-                    <span className="truncate font-medium">
-                      {task.file_name}
+                <SidebarMenuItem key={task.id}>
+                  <SidebarMenuButton
+                    onClick={() =>
+                      handleTaskClick(task.file_id, task.current_snapshot_id)
+                    }
+                    tooltip={task.file_name || "Task"}
+                    isActive={task.file_id === fileId}
+                    className={cn(
+                      "hover:bg-gray-100 transition-all duration-200 cursor-pointer rounded-md",
+                      "border border-transparent hover:border-gray-200",
+                      "py-1 px-1", // Moderate padding
+                      "h-13", // Explicit height set to 5rem (80px)
+                      "flex items-center", // Ensure content is vertically centered
+                      task.file_id === fileId
+                        ? "bg-gray-100 border-gray-200 shadow-sm"
+                        : "",
+                    )}
+                  >
+                    <FileText
+                      className={cn(
+                        "transition-colors",
+                        task.file_id === fileId
+                          ? "text-blue-600"
+                          : "text-gray-400",
+                      )}
+                    />
+                    <span className="flex flex-col w-full overflow-hidden max-w-[200px] gap-0.5">
+                      <span className="truncate font-medium text-sm text-gray-600 line-clamp-2">
+                        {task.file_name.includes(" - ")
+                          ? task.file_name
+                          : `File ${task.id}`}
+                      </span>
+                      <div className="flex items-center gap-1.5">
+                        <Calendar size={12} className="text-blue-500" />
+                        <span className="text-sm font-medium text-blue-600">
+                        {format(task.created_at, "MMM d, yyyy h:mm a")}
+                          {task.id === Math.max(...tasks.map((t) => t.id))
+                            ? "6 days ago"
+                            : "2 weeks ago"}
+                        </span>
+                      </div>
                     </span>
-                    <span className="text-xs text-muted-foreground flex items-center gap-1 truncate">
-                      <Calendar size={10} />
-                      <span className="truncate">
-                        {format(task.created_at, "MMM d, yyyy h:mm a")}
-                      </span>
-=======
-                  <FileText className={cn(
-                    "transition-colors",
-                    task.file_id === fileId ? "text-blue-600" : "text-gray-400"
-                  )} />
-                  <span className="flex flex-col w-full overflow-hidden max-w-[200px] gap-0.5">
-                    <span className="truncate font-medium text-sm text-gray-600 line-clamp-2">
-                      {task.file_name.includes(" - ") ? task.file_name : `File ${task.id}`}
->>>>>>> 6b8e1613
-                    </span>
-                    <div className="flex items-center gap-1.5">
-                      <Calendar size={12} className="text-blue-500" />
-                      <span className="text-sm font-medium text-blue-600">
-                        {task.id === Math.max(...tasks.map(t => t.id)) ? "6 days ago" : "2 weeks ago"}
-                      </span>
-                    </div>
-                  </span>
-                  {/* Removed snapshot ID badge as requested */}
-                </SidebarMenuButton>
-              </SidebarMenuItem>
-            ))
+                    {/* Removed snapshot ID badge as requested */}
+                  </SidebarMenuButton>
+                </SidebarMenuItem>
+              ))
           ) : (
             // Enhanced empty state
             <div className="px-4 py-8 text-sm text-center flex flex-col items-center gap-3 bg-gray-50 rounded-lg border border-dashed border-gray-200 mt-2">
               <AlertCircle size={24} className="text-gray-400" />
               <div>
                 <p className="font-medium text-gray-700">No tasks found</p>
-                <p className="text-muted-foreground mt-1">Click "New Task" to upload a file and get started.</p>
+                <p className="text-muted-foreground mt-1">
+                  Click "New Task" to upload a file and get started.
+                </p>
               </div>
             </div>
           )}
